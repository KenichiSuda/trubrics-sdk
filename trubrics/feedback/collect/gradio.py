--- conflicted
+++ resolved
@@ -6,31 +6,24 @@
 from trubrics.feedback.dataclass import Feedback
 
 
-<<<<<<< HEAD
 def collect_feedback_gradio(
     path: Optional[str] = None,
     metadata: Optional[Dict[str, Any]] = None,
     tags: Optional[List[str]] = None,
     save_ui: bool = False,
 ):
-    def get_feedback(title: str, description: str, email: str, password: str):
-=======
-def collect_feedback_gradio(path: str, file_name=None, tags=None, metadata=None):
     """
-    Gets feedback from the user and saves it in the path given through the input through gradio web user interface.
-    Feedback can be in the form of text or any other format.
+    A component to collect user feedback within a Gradio web application.
 
     Args:
-        path : The path where the feedback file gets saved.
-        file_name: Name of the file. If empty,defaults to "feedback.json".
-        metadata: Any other form of metric which the user wants to log into the feedback file such as
-                  feature value, prediction,etc. If empty,defaults to None.
-        tags: list of any tags for this feedback file. If empty, defaults to None.
-
+        path: path to save feedback local .json. Defaults to "./<timestamp>_feedback.json"
+        metadata: any metric which the user wants to save into the feedback issue such as
+                  feature values, prediction, etc. Defaults to None.
+        tags: list of any tags for the feedback issue. Defaults to None.
+        save_ui: save to the Trubrics platform
     """
 
-    def get_feedback(title: str, description: str):
->>>>>>> 88bba77a
+    def get_feedback(title: str, description: str, email: str, password: str):
         if not (len(title) == 0 or len(description) == 0):
             feedback = Feedback(title=title, description=description, tags=tags, metadata=metadata)
             if save_ui:
