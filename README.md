--- conflicted
+++ resolved
@@ -1,26 +1,14 @@
 # trubrics-sdk
 
 ![logo-gradient](./docs/assets/logo-gradient.png)
-<<<<<<< HEAD
-<center>
-Combine data science knowledge with business user feedback to validate machine learning.
-</center>
-=======
 
 **Combine data science knowledge with business user feedback to validate machine learning.**
->>>>>>> 9e445b2c
 
 ## Install 
 ```console
 (venv)$ pip install trubrics
 ```
 
-<<<<<<< HEAD
-
-
-## Technical docs
-For all getting started information and tutorials, consult our [trubrics-sdk docs](https://trubrics.github.io/trubrics-sdk/).
-=======
 ## Getting started
 For complete getting started information and tutorials, consult our [trubrics-sdk docs](https://trubrics.github.io/trubrics-sdk/).
 
@@ -48,5 +36,4 @@
         category="feature_a", threshold=0.05
     )
 ]
-```
->>>>>>> 9e445b2c
+```